<!DOCTYPE html>
<html lang="en">

<head>
  <meta charset="UTF-8">
  <meta name="viewport" content="width=device-width, initial-scale=1.0">

  <!-- SEO Meta Tags -->
  <title>US Atrocities Treemap - Interactive Historical Visualization | Vietnam War, Iraq War, Native American Genocide
  </title>
  <meta name="description"
    content="Interactive treemap visualization of documented US atrocities and interventions throughout history. Explore data on Vietnam War (3M casualties), Korean War (2.5M), Iraq War (655k-1M), Afghanistan War (176k), Native American Genocide (12M), and more.">
  <meta name="keywords"
    content="US atrocities, American interventions, Vietnam War casualties, Iraq War deaths, Korean War, Afghanistan War, Native American genocide, historical data visualization, treemap, D3.js, war crimes, military interventions">
  <meta name="author" content="US Atrocities Documentation Project">
  <meta name="robots" content="index, follow">
  <meta name="language" content="English">
  <meta name="revisit-after" content="7 days">

  <!-- Open Graph / Facebook -->
  <meta property="og:type" content="website">
  <meta property="og:url" content="https://ben-kodbiz.github.io/fasaadGov/">
  <meta property="og:title" content="US Atrocities Treemap - Interactive Historical Visualization">
  <meta property="og:description"
    content="Explore documented US atrocities and interventions through an interactive treemap. Vietnam War: 3M casualties, Korean War: 2.5M, Iraq War: 655k-1M, Native American Genocide: 12M casualties.">
  <meta property="og:image" content="https://ben-kodbiz.github.io/fasaadGov/og-image.png">
  <meta property="og:image:width" content="1200">
  <meta property="og:image:height" content="630">
  <meta property="og:site_name" content="US Atrocities Treemap">

  <!-- Twitter -->
  <meta property="twitter:card" content="summary_large_image">
  <meta property="twitter:url" content="https://ben-kodbiz.github.io/fasaadGov/">
  <meta property="twitter:title" content="US Atrocities Treemap - Interactive Historical Visualization">
  <meta property="twitter:description"
    content="Interactive visualization of US atrocities: Vietnam War (3M), Korean War (2.5M), Iraq War (655k-1M), Afghanistan (176k), Native American Genocide (12M) casualties.">
  <meta property="twitter:image" content="https://ben-kodbiz.github.io/fasaadGov/og-image.png">

  <!-- Canonical URL -->
  <link rel="canonical" href="https://ben-kodbiz.github.io/fasaadGov/">

  <!-- Favicon -->
  <link rel="icon" type="image/x-icon" href="/favicon.ico">
  <link rel="apple-touch-icon" sizes="180x180" href="/apple-touch-icon.png">
  <link rel="icon" type="image/png" sizes="32x32" href="/favicon-32x32.png">
  <link rel="icon" type="image/png" sizes="16x16" href="/favicon-16x16.png">

  <!-- Structured Data (JSON-LD) -->
  <script type="application/ld+json">
  {
    "@context": "https://schema.org",
    "@type": "WebApplication",
    "name": "US Atrocities Treemap",
    "description": "Interactive treemap visualization of documented US atrocities and military interventions throughout history, including Vietnam War, Iraq War, Korean War, Afghanistan War, and Native American Genocide.",
    "url": "https://ben-kodbiz.github.io/fasaadGov/",
    "applicationCategory": "EducationalApplication",
    "operatingSystem": "Web Browser",
    "offers": {
      "@type": "Offer",
      "price": "0",
      "priceCurrency": "USD"
    },
    "creator": {
      "@type": "Organization",
      "name": "US Atrocities Documentation Project"
    },
    "keywords": "US atrocities, military interventions, Vietnam War, Iraq War, Korean War, Afghanistan War, Native American genocide, historical data, visualization, treemap",
    "inLanguage": "en-US",
    "isAccessibleForFree": true,
    "educationalUse": "research, education, awareness",
    "audience": {
      "@type": "EducationalAudience",
      "educationalRole": "student, researcher, educator, journalist"
    }
  }
  </script>

  <!-- Additional Structured Data for Historical Events -->
  <script type="application/ld+json">
  {
    "@context": "https://schema.org",
    "@type": "Dataset",
    "name": "US Historical Atrocities and Interventions Data",
    "description": "Comprehensive dataset of documented US military interventions and atrocities including casualty estimates from academic sources.",
    "url": "https://ben-kodbiz.github.io/fasaadGov/",
    "keywords": ["Vietnam War casualties", "Iraq War deaths", "Korean War", "Afghanistan War", "Native American genocide", "historical atrocities"],
    "creator": {
      "@type": "Organization",
      "name": "US Atrocities Documentation Project"
    },
    "distribution": {
      "@type": "DataDownload",
      "encodingFormat": "application/json",
      "contentUrl": "https://ben-kodbiz.github.io/fasaadGov/data/us_interventions.json"
    },
    "temporalCoverage": "1492/2024",
    "spatialCoverage": {
      "@type": "Place",
      "name": "Global"
    }
  }
  </script>

  <script src="https://d3js.org/d3.v7.min.js"></script>
  <link href="https://fonts.googleapis.com/css2?family=Roboto:wght@300;400;500;700&display=swap" rel="stylesheet">
  <link href="https://fonts.googleapis.com/icon?family=Material+Icons" rel="stylesheet">
  <style>
    :root {
      /* Light theme colors */
      --primary-color: #1976d2;
      --primary-light: #42a5f5;
      --primary-dark: #1565c0;
      --secondary-color: #dc004e;
      --background-color: #fafafa;
      --surface-color: #ffffff;
      --surface-variant: #f5f5f5;
      --on-surface: #1c1b1f;
      --on-surface-variant: #49454f;
      --outline: #79747e;
      --shadow: rgba(0, 0, 0, 0.12);
      --shadow-dark: rgba(0, 0, 0, 0.24);

      /* Treemap colors - softer, more accessible */
      --color-middle-east: #e57373;
      --color-latin-america: #ffb74d;
      --color-africa: #81c784;
      --color-asia: #ba68c8;
      --color-europe: #64b5f6;
      --color-native-americans: #ff8a65;
      --color-black-people: #8d6e63;
      --color-latinos: #ffcc02;
      --color-asians: #ce93d8;
      --color-women: #f06292;
      --color-workers: #a1887f;
      --color-children: #ffab40;
      --color-prisoners: #90a4ae;
      --color-religious: #aed581;
      --color-pervasive: #ef5350;
      --color-israel: #ff7043;
      --color-news: #42a5f5;
    }

    [data-theme="dark"] {
      /* Dark theme colors */
      --background-color: #121212;
      --surface-color: #1e1e1e;
      --surface-variant: #2d2d2d;
      --on-surface: #e6e1e5;
      --on-surface-variant: #cac4d0;
      --outline: #938f99;
      --shadow: rgba(0, 0, 0, 0.3);
      --shadow-dark: rgba(0, 0, 0, 0.5);

      /* Darker, more muted treemap colors for dark mode */
      --color-middle-east: #c62828;
      --color-latin-america: #ef6c00;
      --color-africa: #2e7d32;
      --color-asia: #7b1fa2;
      --color-europe: #1976d2;
      --color-native-americans: #d84315;
      --color-black-people: #5d4037;
      --color-latinos: #f57f17;
      --color-asians: #8e24aa;
      --color-women: #c2185b;
      --color-workers: #6d4c41;
      --color-children: #ff8f00;
      --color-prisoners: #546e7a;
      --color-religious: #689f38;
      --color-pervasive: #d32f2f;
      --color-israel: #e64a19;
      --color-news: #1976d2;
    }

    * {
      box-sizing: border-box;
    }

    /* Accessibility improvements */
    .skip-link {
      position: absolute;
      top: -40px;
      left: 6px;
      background: var(--primary-color);
      color: white;
      padding: 8px;
      text-decoration: none;
      border-radius: 0 0 4px 4px;
      z-index: 9999;
      transition: top 0.3s;
    }

    .skip-link:focus {
      top: 0;
    }

    .visually-hidden {
      position: absolute !important;
      width: 1px !important;
      height: 1px !important;
      padding: 0 !important;
      margin: -1px !important;
      overflow: hidden !important;
      clip: rect(0, 0, 0, 0) !important;
      white-space: nowrap !important;
      border: 0 !important;
    }

    /* Top disclaimers styling */
    .top-disclaimers {
      position: sticky;
      top: 0;
      z-index: 1000;
      background: #fff3cd;
      border-bottom: 2px solid #ffeaa7;
      box-shadow: 0 2px 4px rgba(0, 0, 0, 0.1);
    }

    [data-theme="dark"] .top-disclaimers {
      background: #2d2a1f;
      border-bottom-color: #4a4419;
    }

    .disclaimer-banner {
      max-width: 1200px;
      margin: 0 auto;
      padding: 0;
    }

    .disclaimer-content {
      display: flex;
      align-items: center;
      gap: 12px;
      padding: 12px 24px;
      position: relative;
    }

    .disclaimer-icon {
      font-size: 1.5rem;
      flex-shrink: 0;
    }

    .disclaimer-text {
      flex: 1;
      font-size: 0.875rem;
      line-height: 1.4;
      color: #856404;
    }

    [data-theme="dark"] .disclaimer-text {
      color: #e6d690;
    }

    .disclaimer-text strong {
      font-weight: 600;
      color: #664d03;
    }

    [data-theme="dark"] .disclaimer-text strong {
      color: #ffd93d;
    }

    .disclaimer-close {
      background: none;
      border: none;
      font-size: 1.5rem;
      font-weight: bold;
      color: #856404;
      cursor: pointer;
      padding: 4px 8px;
      border-radius: 4px;
      transition: background-color 0.2s ease;
      flex-shrink: 0;
    }

    [data-theme="dark"] .disclaimer-close {
      color: #e6d690;
    }

    .disclaimer-close:hover {
      background: rgba(133, 100, 4, 0.1);
    }

    [data-theme="dark"] .disclaimer-close:hover {
      background: rgba(230, 214, 144, 0.1);
    }

    .disclaimer-close:focus {
      outline: 2px solid #856404;
      outline-offset: 2px;
    }

    /* Hide disclaimers when dismissed */
    .top-disclaimers.dismissed {
      display: none;
    }

    /* Mobile notice styling */
    .mobile-notice {
      margin-top: 16px;
      background: #e3f2fd;
      border: 1px solid #90caf9;
      border-radius: 8px;
      padding: 12px;
    }

    [data-theme="dark"] .mobile-notice {
      background: #1a237e;
      border-color: #3f51b5;
    }

    .mobile-notice-content {
      display: flex;
      align-items: center;
      gap: 8px;
    }

    .mobile-notice-icon {
      font-size: 1.2rem;
      flex-shrink: 0;
    }

    .mobile-notice-text {
      font-size: 0.875rem;
      color: #1565c0;
      line-height: 1.4;
    }

    [data-theme="dark"] .mobile-notice-text {
      color: #90caf9;
    }

    .mobile-notice-text strong {
      font-weight: 600;
      color: #0d47a1;
    }

    [data-theme="dark"] .mobile-notice-text strong {
      color: #bbdefb;
    }

    /* Mobile responsive for disclaimers */
    @media (max-width: 768px) {
      .disclaimer-content {
        padding: 16px;
        flex-direction: column;
        align-items: flex-start;
        gap: 8px;
      }

      .disclaimer-close {
        position: absolute;
        top: 8px;
        right: 8px;
      }

      .disclaimer-text {
        font-size: 0.8rem;
        padding-right: 32px;
      }
    }

    body {
      font-family: 'Roboto', -apple-system, BlinkMacSystemFont, 'Segoe UI', sans-serif;
      margin: 0;
      padding: 0;
      background-color: var(--background-color);
      color: var(--on-surface);
      transition: background-color 0.3s ease, color 0.3s ease;
      line-height: 1.6;
    }

    .app-bar {
      background: var(--surface-color);
      box-shadow: 0 2px 4px var(--shadow);
      padding: 16px 24px;
      display: flex;
      align-items: center;
      justify-content: space-between;
      flex-wrap: wrap;
      gap: 16px;
    }

    .app-title {
      font-size: 1.5rem;
      font-weight: 500;
      margin: 0;
      color: var(--primary-color);
    }

    .app-actions {
      display: flex;
      align-items: center;
      gap: 12px;
    }

    .btn {
      display: inline-flex;
      align-items: center;
      gap: 8px;
      padding: 10px 16px;
      border: none;
      border-radius: 20px;
      font-family: inherit;
      font-size: 0.875rem;
      font-weight: 500;
      text-decoration: none;
      cursor: pointer;
      transition: all 0.2s ease;
      box-shadow: 0 1px 3px var(--shadow);
    }

    .btn-primary {
      background: var(--primary-color);
      color: white;
    }

    .btn-primary:hover {
      background: var(--primary-dark);
      box-shadow: 0 2px 8px var(--shadow-dark);
      transform: translateY(-1px);
    }

    .btn-icon {
      background: transparent;
      color: var(--on-surface-variant);
      border: 1px solid var(--outline);
      padding: 8px;
      border-radius: 50%;
      width: 40px;
      height: 40px;
      display: flex;
      align-items: center;
      justify-content: center;
    }

    .btn-icon:hover {
      background: var(--surface-variant);
      color: var(--on-surface);
    }

    .controls-container {
      background: var(--surface-color);
      margin: 24px;
      padding: 24px;
      border-radius: 12px;
      box-shadow: 0 1px 3px var(--shadow);
    }

    .controls {
      display: flex;
      flex-wrap: wrap;
      gap: 20px;
      align-items: center;
    }

    .control-group {
      display: flex;
      flex-direction: column;
      gap: 8px;
      min-width: 200px;
    }

    .control-label {
      font-size: 0.875rem;
      font-weight: 500;
      color: var(--on-surface-variant);
    }

    .select {
      padding: 12px 16px;
      border: 1px solid var(--outline);
      border-radius: 8px;
      background: var(--surface-color);
      color: var(--on-surface);
      font-family: inherit;
      font-size: 0.875rem;
      transition: border-color 0.2s ease;
    }

    .select:focus {
      outline: none;
      border-color: var(--primary-color);
      box-shadow: 0 0 0 2px rgba(25, 118, 210, 0.2);
    }

    .chart-container {
      margin: 24px;
      background: var(--surface-color);
      border-radius: 12px;
      box-shadow: 0 1px 3px var(--shadow);
      overflow: hidden;
      resize: vertical;
      min-height: 400px;
    }

    #chart {
      position: relative;
      width: 100%;
      height: 600px;
      background: var(--surface-variant);
      overflow: hidden;
      min-height: 400px;
    }

    .node {
      position: absolute;
      display: flex;
      align-items: center;
      justify-content: center;
      text-align: center;
      overflow: hidden;
      border: 1px solid rgba(255, 255, 255, 0.2);
      font-size: 0.75rem;
      font-weight: 600;
      padding: 2px;
      cursor: pointer;
      transition: all 0.2s ease;
      border-radius: 4px;
      box-shadow: 0 1px 2px rgba(0, 0, 0, 0.1);
      /* Improved text shadow for better readability */
      text-shadow:
        0 1px 2px rgba(0, 0, 0, 0.8),
        0 0 1px rgba(255, 255, 255, 0.4),
        1px 1px 1px rgba(0, 0, 0, 0.6);
      /* Ensure text doesn't wrap */
      white-space: nowrap;
      /* Better text rendering */
      -webkit-font-smoothing: antialiased;
      -moz-osx-font-smoothing: grayscale;
    }

    .node:hover {
      transform: scale(1.02);
      box-shadow: 0 4px 12px var(--shadow-dark);
      z-index: 10;
      border-color: rgba(255, 255, 255, 0.4);
    }

    .tooltip {
      position: absolute;
      background: var(--surface-color);
      color: var(--on-surface);
      padding: 16px;
      border-radius: 8px;
      box-shadow: 0 4px 16px var(--shadow-dark);
      pointer-events: none;
      font-size: 0.875rem;
      max-width: 300px;
      z-index: 1000;
      border: 1px solid var(--outline);
    }

    .tooltip-title {
      font-weight: 500;
      margin-bottom: 8px;
      color: var(--primary-color);
    }

    .tooltip-meta {
      font-size: 0.75rem;
      color: var(--on-surface-variant);
      margin-bottom: 8px;
    }

    .tooltip-description {
      line-height: 1.4;
    }

    .legend-container {
      margin: 24px;
      background: var(--surface-color);
      padding: 24px;
      border-radius: 12px;
      box-shadow: 0 1px 3px var(--shadow);
    }

    .legend-title {
      font-size: 1.125rem;
      font-weight: 500;
      margin-bottom: 16px;
      color: var(--on-surface);
    }

    .legend-items {
      display: grid;
      grid-template-columns: repeat(auto-fit, minmax(200px, 1fr));
      gap: 12px;
    }

    .legend-item {
      display: flex;
      align-items: center;
      gap: 12px;
      padding: 8px;
      border-radius: 8px;
      transition: background-color 0.2s ease;
    }

    .legend-item:hover {
      background: var(--surface-variant);
    }

    .legend-color {
      width: 24px;
      height: 24px;
      border-radius: 4px;
      box-shadow: 0 1px 2px var(--shadow);
    }

    .legend-label {
      font-size: 0.875rem;
      font-weight: 400;
    }

    .loading {
      display: flex;
      flex-direction: column;
      align-items: center;
      justify-content: center;
      height: 400px;
      color: var(--on-surface-variant);
    }

    .loading-spinner {
      width: 40px;
      height: 40px;
      border: 3px solid var(--surface-variant);
      border-top: 3px solid var(--primary-color);
      border-radius: 50%;
      animation: spin 1s linear infinite;
      margin-bottom: 16px;
    }

    @keyframes spin {
      0% {
        transform: rotate(0deg);
      }

      100% {
        transform: rotate(360deg);
      }
    }

    .error {
      display: flex;
      flex-direction: column;
      align-items: center;
      justify-content: center;
      height: 400px;
      color: var(--secondary-color);
      text-align: center;
      padding: 24px;
    }

    .error-icon {
      font-size: 3rem;
      margin-bottom: 16px;
    }

    /* Mobile-first responsive design */
    @media (max-width: 768px) {
      .app-bar {
        padding: 12px 16px;
        flex-direction: column;
        gap: 12px;
        text-align: center;
      }

      .app-title {
        font-size: 1.25rem;
      }

      .controls-container,
      .chart-container,
      .legend-container {
        margin: 8px;
        padding: 16px;
      }

      .controls {
        flex-direction: column;
        align-items: stretch;
        gap: 16px;
      }

      .control-group {
        min-width: auto;
      }

      #chart {
        height: 70vh;
        /* Use viewport height for better mobile experience */
        min-height: 400px;
      }

      .node {
        font-size: 0.7rem;
        font-weight: 500;
        min-width: 40px !important;
        min-height: 30px !important;
        border-width: 2px;
      }

      .legend-items {
        grid-template-columns: 1fr;
        gap: 8px;
      }

      .legend-item {
        padding: 12px;
        border-radius: 8px;
        background: var(--surface-variant);
      }

      .legend-color {
        width: 20px;
        height: 20px;
      }

      .tooltip {
        max-width: 90vw;
        font-size: 0.8rem;
        padding: 12px;
      }
    }

    /* Extra small screens (phones in portrait) */
    @media (max-width: 480px) {
      .app-title {
        font-size: 1.1rem;
      }

      .controls-container,
      .chart-container,
      .legend-container {
        margin: 4px;
        padding: 12px;
      }

      #chart {
        height: 60vh;
        min-height: 350px;
      }

      .node {
        font-size: 0.65rem;
        min-width: 35px !important;
        min-height: 25px !important;
        padding: 2px;
      }

      .btn {
        padding: 8px 12px;
        font-size: 0.8rem;
      }

      .select {
        padding: 10px 12px;
        font-size: 0.8rem;
      }
    }
  </style>
</head>

<body>
  <!-- Skip to main content for accessibility -->
  <a href="#main-content" class="skip-link">Skip to main content</a>

<<<<<<< HEAD
=======
  <!-- Top Theme Toggle -->
  <div
    style="background: var(--surface-color); padding: 8px 24px; border-bottom: 1px solid var(--outline); display: flex; justify-content: flex-end;">
    <button class="btn btn-icon" id="themeToggle" title="Toggle dark mode"
      aria-label="Toggle between light and dark theme">
      <span class="material-icons" aria-hidden="true">dark_mode</span>
    </button>
  </div>

>>>>>>> 85f43ec7
  <header class="app-bar" role="banner">
    <h1 class="app-title">🗺️ US Atrocities Treemap</h1>
    <nav class="app-actions" role="navigation" aria-label="Main navigation">
      <a href="arabs_complicit/index.html" class="btn btn-primary" aria-label="Arab Complicity Analysis">
        <span class="material-icons" aria-hidden="true">analytics</span>
        Arab Complicity
      </a>
      <a href="companies_complicit/index.html" class="btn btn-primary" aria-label="Corporate Complicity Network">
        <span class="material-icons" aria-hidden="true">business</span>
        Corporate Network
      </a>
      <a href="upload.html" class="btn btn-primary" aria-label="Upload news articles">
        <span class="material-icons" aria-hidden="true">upload</span>
        Upload Articles
      </a>
      <button class="btn btn-icon" id="refreshData" title="Refresh data" aria-label="Refresh visualization data">
        <span class="material-icons" aria-hidden="true">refresh</span>
<<<<<<< HEAD
      </button>
      <button class="btn btn-icon" id="themeToggle" title="Toggle dark mode"
        aria-label="Toggle between light and dark theme">
        <span class="material-icons" aria-hidden="true">dark_mode</span>
=======
>>>>>>> 85f43ec7
      </button>
    </nav>
  </header>

  <!-- Top Disclaimers and Mobile Notice -->
  <div class="top-disclaimers">
    <div class="disclaimer-banner">
      <div class="disclaimer-content">
        <div class="disclaimer-icon">⚠️</div>
        <div class="disclaimer-text">
          <strong>Educational Purpose Only:</strong> This visualization presents historical casualty estimates for
          educational awareness.
          All figures are estimates from various sources and should be independently verified.
          <strong>For mobile users:</strong> Please select "List View" in the controls below for better experience.
        </div>
        <button class="disclaimer-close" id="dismissDisclaimer" aria-label="Dismiss disclaimer">×</button>
      </div>
    </div>
  </div>

  <main id="main-content" role="main">
    <section class="controls-container" aria-label="Visualization controls">
      <h2 class="visually-hidden">Filter and Search Controls</h2>
      <div class="controls"></div>
      <div class="control-group">
        <label class="control-label" for="searchInput">Search Events</label>
        <input type="text" id="searchInput" class="select" placeholder="Search by title or description..."
          style="padding: 12px 16px;" aria-describedby="search-help">
        <div id="search-help" class="visually-hidden">Search through historical events and atrocities by title,
          description, or source</div>
      </div>
      <div class="control-group">
        <label class="control-label">Filter by Type</label>
        <select id="typeFilter" class="select">
          <option value="All">All Events</option>
          <option value="markdown">Historical Data</option>
          <option value="news_article">News Articles</option>
        </select>
      </div>
      <div class="control-group">
        <label class="control-label">Filter by Category</label>
        <select id="regionFilter" class="select">
          <option value="All">All Categories</option>
          <option value="Middle East">Middle East</option>
          <option value="Western hemisphere">Western Hemisphere</option>
          <option value="Africa">Africa</option>
          <option value="Asia">Asia</option>
          <option value="Europe">Europe</option>
          <option value="Native Americans">Native Americans</option>
          <option value="Black people">Black People</option>
          <option value="Latinos">Latinos</option>
          <option value="Asians">Asians</option>
          <option value="Women">Women</option>
          <option value="Workers and the Poor">Workers and the Poor</option>
          <option value="Children">Children</option>
          <option value="Prisoners">Prisoners</option>
          <option value="Religious minorities">Religious Minorities</option>
          <option value="Pervasive">Pervasive</option>
          <option value="Israel Atrocities">Israel Atrocities</option>
        </select>
      </div>
      <div class="control-group" id="mobileViewToggle" style="display: none;">
        <label class="control-label">Mobile View</label>
        <select id="viewMode" class="select">
          <option value="treemap">Treemap View</option>
          <option value="list">List View</option>
        </select>
      </div>
      </div>
      </div>

      <section class="chart-container" aria-label="Interactive treemap visualization">
        <h2 class="visually-hidden">US Atrocities and Interventions Treemap</h2>
        <div id="chart" role="img"
          aria-label="Interactive treemap showing US atrocities and interventions with casualty data">
          <div class="loading">
            <div class="loading-spinner"></div>
            <div>Loading treemap data...</div>
          </div>
        </div>
      </section>

      <section class="legend-container" aria-label="Category legend">
        <h3 class="legend-title">Categories</h3>
        <div id="legend-items" class="legend-items" role="list"></div>
      </section>
  </main>

  <script>
    // Theme management
    const themeToggle = document.getElementById('themeToggle');
    const themeIcon = themeToggle.querySelector('.material-icons');

    // Check for saved theme or default to light
    const savedTheme = localStorage.getItem('theme') || 'light';
    document.documentElement.setAttribute('data-theme', savedTheme);
    updateThemeIcon(savedTheme);

    themeToggle.addEventListener('click', () => {
      const currentTheme = document.documentElement.getAttribute('data-theme');
      const newTheme = currentTheme === 'dark' ? 'light' : 'dark';

      document.documentElement.setAttribute('data-theme', newTheme);
      localStorage.setItem('theme', newTheme);
      updateThemeIcon(newTheme);
    });

    function updateThemeIcon(theme) {
      themeIcon.textContent = theme === 'dark' ? 'light_mode' : 'dark_mode';
    }

    // Add refresh data functionality
    document.getElementById('refreshData').addEventListener('click', () => {
      console.log("Manual data refresh triggered");
      location.reload(true); // Force reload from server
    });

    // Disclaimer dismiss functionality
    document.getElementById('dismissDisclaimer').addEventListener('click', () => {
      const disclaimerElement = document.querySelector('.top-disclaimers');
      disclaimerElement.classList.add('dismissed');

      // Store dismissal in localStorage so it stays dismissed for the session
      localStorage.setItem('disclaimerDismissed', 'true');
    });

    // Check if disclaimer was previously dismissed
    if (localStorage.getItem('disclaimerDismissed') === 'true') {
      document.querySelector('.top-disclaimers').classList.add('dismissed');
    }

    // Mobile detection and view mode
    const isMobile = () => window.innerWidth <= 768;
    let currentViewMode = 'treemap';

    // Show mobile view toggle on mobile devices
    if (isMobile()) {
      document.getElementById('mobileViewToggle').style.display = 'block';

      // Add mobile-specific notice
      const mobileNotice = document.createElement('div');
      mobileNotice.className = 'mobile-notice';
      mobileNotice.innerHTML = `
        <div class="mobile-notice-content">
          <span class="mobile-notice-icon">📱</span>
          <span class="mobile-notice-text">
            <strong>Mobile User:</strong> For better experience, select "List View" below
          </span>
        </div>
      `;

      // Insert notice after controls
      const controlsContainer = document.querySelector('.controls-container');
      controlsContainer.appendChild(mobileNotice);
    }

    // D3.js visualization
    const chartElement = document.getElementById("chart");
    let width = chartElement.clientWidth;
    let height = 600;
    const tooltip = d3.select("body").append("div").attr("class", "tooltip").style("opacity", 0);

    // Enhanced D3.js features
    let currentZoomLevel = null;
    let zoomHistory = [];
    const dispatch = d3.dispatch("update", "zoom", "filter");

    // Color scale with improved accessibility
    const colorScale = d3.scaleOrdinal()
      .domain([
        "Middle East", "Western hemisphere", "Africa", "Asia", "Europe",
        "Native Americans", "Black people", "Latinos", "Asians", "Women",
        "Workers and the Poor", "Children", "Prisoners", "Religious minorities",
        "Pervasive", "Israel Atrocities"
      ])
      .range(d3.schemeTableau10.concat(d3.schemeDark2));

    // Function to get current dimensions
    function getCurrentDimensions() {
      const rect = chartElement.getBoundingClientRect();
      const containerWidth = Math.max(rect.width, 300); // Minimum width
      const containerHeight = isMobile() ?
        Math.min(window.innerHeight * 0.6, 500) :
        Math.max(Math.min(window.innerHeight * 0.7, 800), 400); // Responsive height

      return {
        width: containerWidth,
        height: containerHeight
      };
    }

    // Observer to watch for container size changes
    if (window.ResizeObserver) {
      const resizeObserver = new ResizeObserver(entries => {
        if (rawData && entries.length > 0) {
          clearTimeout(resizeTimeout);
          resizeTimeout = setTimeout(() => {
            filterData();
          }, 100);
        }
      });
      resizeObserver.observe(chartElement);
    }

    let rawData;

    // Enhanced color mapping function with D3 color scales
    function getCategoryColor(category) {
      const colorMap = {
        "Middle East": "var(--color-middle-east)",
        "Western hemisphere": "var(--color-latin-america)",
        "Africa": "var(--color-africa)",
        "Asia": "var(--color-asia)",
        "Europe": "var(--color-europe)",
        "Native Americans": "var(--color-native-americans)",
        "Black people": "var(--color-black-people)",
        "Latinos": "var(--color-latinos)",
        "Asians": "var(--color-asians)",
        "Women": "var(--color-women)",
        "Workers and the Poor": "var(--color-workers)",
        "Children": "var(--color-children)",
        "Prisoners": "var(--color-prisoners)",
        "Religious minorities": "var(--color-religious)",
        "Pervasive": "var(--color-pervasive)",
        "Israel Atrocities": "var(--color-israel)"
      };
      return colorMap[category] || "var(--color-news)";
    }

    // Enhanced severity-based color scaling
    function getSeverityColor(casualties, category) {
      if (!casualties || casualties === 0) {
        return getCategoryColor(category);
      }

      const baseColor = getCategoryColor(category);
      const severity = Math.min(casualties / 1000, 1); // Normalize to 0-1

      // Create a darker shade for higher casualties
      const hsl = d3.hsl(baseColor.replace('var(', '').replace(')', ''));
      hsl.l = Math.max(0.3, hsl.l - (severity * 0.3)); // Darken based on severity
      return hsl.toString();
    }

    // Improved dynamic text sizing based on node dimensions
    function calculateFontSize(width, height, textLength) {
      const area = width * height;
      const isMobile = window.innerWidth <= 768;

      // More generous base size calculation
      const baseSize = Math.sqrt(area) / (isMobile ? 6 : 7);
      const lengthFactor = Math.max(0.6, 1 - (textLength / 60));

      // Increased minimum font size and more reasonable maximum
      const minSize = isMobile ? 7 : 8;
      const maxSize = isMobile ? 14 : 16;

      return Math.max(minSize, Math.min(maxSize, baseSize * lengthFactor));
    }

    // Enhanced text color calculation for better readability
    function getOptimalTextColor(category, casualties = 0) {
      // Categories that need white text (darker backgrounds)
      const whiteTextCategories = [
        "Black people",
        "Prisoners",
        "Workers and the Poor",
        "Middle East",
        "Africa",
        "Asia",
        "Pervasive",
        "Israel Atrocities",
        "Europe",  // Dark blue background
        "Western hemisphere",  // Orange background
        "Native Americans",  // Orange-red background
        "Women"  // Pink background
      ];

      // Categories that need dark text (lighter backgrounds)  
      const darkTextCategories = [
        "Latinos",  // Bright yellow background
        "Children",  // Light orange background
        "Religious minorities",  // Light green background
        "Asians"  // Light purple background
      ];

      // High casualty events get darker backgrounds, so use white text
      if (casualties > 500) {
        return "white";
      }

      // Check category-specific text color needs
      if (whiteTextCategories.includes(category)) {
        return "white";
      }

      if (darkTextCategories.includes(category)) {
        return "rgba(0, 0, 0, 0.87)";
      }

      // Default to white text for safety (most colors tend to be darker)
      return "white";
    }

    const renderListView = (data) => {
      d3.select("#chart").selectAll("*").remove();

      if (!data || data.length === 0) {
        d3.select("#chart").html(`
          <div class="error">
            <div class="error-icon">📊</div>
            <div>No data available for the selected filters</div>
          </div>
        `);
        return;
      }

      const container = d3.select("#chart")
        .style("height", "auto")
        .style("padding", "16px")
        .style("overflow-y", "auto")
        .style("max-height", "70vh");

      // Performance optimization: limit initial render for large datasets
      const totalEvents = data.reduce((sum, cat) => sum + cat.children.length, 0);
      const shouldPaginate = totalEvents > 100;
      let displayedEvents = 0;
      const maxInitialEvents = 50;

      data.forEach(category => {
        if (shouldPaginate && displayedEvents >= maxInitialEvents) return;

        const categoryDiv = container.append("div")
          .style("margin-bottom", "24px")
          .style("background", "var(--surface-color)")
          .style("border-radius", "8px")
          .style("padding", "16px")
          .style("box-shadow", "0 1px 3px var(--shadow)");

        categoryDiv.append("h3")
          .style("margin", "0 0 12px 0")
          .style("color", "var(--primary-color)")
          .style("font-size", "1.1rem")
          .text(`${category.name} (${category.children.length} events)`);

        const eventsList = categoryDiv.append("div");

        const eventsToShow = shouldPaginate ?
          category.children.slice(0, Math.max(1, maxInitialEvents - displayedEvents)) :
          category.children;

        eventsToShow.forEach(event => {
          const eventDiv = eventsList.append("div")
            .style("padding", "12px")
            .style("margin-bottom", "8px")
            .style("background", "var(--surface-variant)")
            .style("border-radius", "6px")
            .style("border-left", `4px solid var(${getCategoryColor(category.name).replace('var(', '').replace(')', '')})`)
            .style("cursor", "pointer")
            .style("transition", "all 0.2s ease")
            .on("click", () => showEventDetails(event))
            .on("mouseover", function () {
              d3.select(this).style("background", "var(--primary-color)")
                .style("color", "white");
            })
            .on("mouseout", function () {
              d3.select(this).style("background", "var(--surface-variant)")
                .style("color", "var(--on-surface)");
            });

          eventDiv.append("div")
            .style("font-weight", "500")
            .style("margin-bottom", "4px")
            .text(event.title || event.name);

          const metaDiv = eventDiv.append("div")
            .style("font-size", "0.8rem")
            .style("color", "var(--on-surface-variant)")
            .style("margin-bottom", "8px");

          let metaInfo = [];
          if (event.date) metaInfo.push(`📅 ${event.date}`);
          if (event.casualties || event.estimated_deaths) {
            const casualties = event.casualties || event.estimated_deaths;
            metaInfo.push(`💀 ${casualties.toLocaleString()} casualties`);
          }
          metaInfo.push(`🏷️ ${event.type === "news_article" ? "News" : "Historical"}`);

          metaDiv.text(metaInfo.join(" • "));

          if (event.summary || event.description) {
            const description = event.summary || event.description;
            eventDiv.append("div")
              .style("font-size", "0.85rem")
              .style("line-height", "1.4")
              .style("color", "var(--on-surface)")
              .text(description.length > 150 ? description.substring(0, 150) + "..." : description);
          }
        });

        displayedEvents += eventsToShow.length;

        // Add "Show more" button if there are more events
        if (shouldPaginate && eventsToShow.length < category.children.length) {
          const showMoreBtn = eventsList.append("div")
            .style("text-align", "center")
            .style("margin-top", "12px");

          showMoreBtn.append("button")
            .style("background", "var(--primary-color)")
            .style("color", "white")
            .style("border", "none")
            .style("padding", "8px 16px")
            .style("border-radius", "20px")
            .style("cursor", "pointer")
            .style("font-size", "0.875rem")
            .text(`Show ${category.children.length - eventsToShow.length} more events`)
            .on("click", function () {
              // Expand this category
              eventsList.selectAll("*").remove();
              category.children.forEach(event => {
                // Re-render all events for this category
                const eventDiv = eventsList.append("div")
                  .style("padding", "12px")
                  .style("margin-bottom", "8px")
                  .style("background", "var(--surface-variant)")
                  .style("border-radius", "6px")
                  .style("border-left", `4px solid var(${getCategoryColor(category.name).replace('var(', '').replace(')', '')})`)
                  .style("cursor", "pointer")
                  .on("click", () => showEventDetails(event));

                eventDiv.append("div")
                  .style("font-weight", "500")
                  .style("margin-bottom", "4px")
                  .text(event.title || event.name);

                const metaDiv = eventDiv.append("div")
                  .style("font-size", "0.8rem")
                  .style("color", "var(--on-surface-variant)")
                  .style("margin-bottom", "8px");

                let metaInfo = [];
                if (event.date) metaInfo.push(`📅 ${event.date}`);
                if (event.casualties || event.estimated_deaths) {
                  const casualties = event.casualties || event.estimated_deaths;
                  metaInfo.push(`💀 ${casualties.toLocaleString()} casualties`);
                }
                metaInfo.push(`🏷️ ${event.type === "news_article" ? "News" : "Historical"}`);

                metaDiv.text(metaInfo.join(" • "));

                if (event.summary || event.description) {
                  const description = event.summary || event.description;
                  eventDiv.append("div")
                    .style("font-size", "0.85rem")
                    .style("line-height", "1.4")
                    .style("color", "var(--on-surface)")
                    .text(description.length > 150 ? description.substring(0, 150) + "..." : description);
                }
              });
            });
        }
      });

      // Show pagination info if applicable
      if (shouldPaginate && displayedEvents < totalEvents) {
        container.append("div")
          .style("text-align", "center")
          .style("margin-top", "24px")
          .style("padding", "16px")
          .style("background", "var(--surface-variant)")
          .style("border-radius", "8px")
          .style("color", "var(--on-surface-variant)")
          .html(`Showing ${displayedEvents} of ${totalEvents} events. Use search or filters to narrow results.`);
      }
    };

    // Enhanced zoom and drill-down functionality
    function zoomToCategory(categoryData) {
      currentZoomLevel = categoryData;
      zoomHistory.push(categoryData);

      // Create zoom view with just this category's events
      const zoomedData = [{
        name: categoryData.name,
        category: categoryData.category,
        children: categoryData.children
      }];

      renderTreemap(zoomedData, true);
      showBackButton();
    }

    function zoomOut() {
      if (zoomHistory.length > 0) {
        zoomHistory.pop();
        currentZoomLevel = zoomHistory.length > 0 ? zoomHistory[zoomHistory.length - 1] : null;

        if (currentZoomLevel) {
          zoomToCategory(currentZoomLevel);
        } else {
          hideBackButton();
          filterData(); // Return to full view
        }
      }
    }

    function showBackButton() {
      let backButton = d3.select("#backButton");
      if (backButton.empty()) {
        backButton = d3.select("#chart")
          .append("div")
          .attr("id", "backButton")
          .style("position", "absolute")
          .style("top", "10px")
          .style("left", "10px")
          .style("z-index", "1000")
          .style("background", "var(--primary-color)")
          .style("color", "white")
          .style("padding", "8px 16px")
          .style("border-radius", "20px")
          .style("cursor", "pointer")
          .style("font-size", "0.875rem")
          .style("font-weight", "500")
          .style("box-shadow", "0 2px 8px var(--shadow-dark)")
          .style("transition", "all 0.2s ease")
          .text("← Back to Overview")
          .on("click", zoomOut)
          .on("mouseover", function () {
            d3.select(this).style("transform", "translateY(-1px)");
          })
          .on("mouseout", function () {
            d3.select(this).style("transform", "translateY(0)");
          });
      }
    }

    function hideBackButton() {
      d3.select("#backButton").remove();
    }

    const render = (data) => {
      if (currentViewMode === 'list' && isMobile()) {
        renderListView(data);
        return;
      }

      renderTreemap(data, false);
    }

    const renderTreemap = (data, isZoomed = false) => {
      // Update dimensions on each render
      const dimensions = getCurrentDimensions();
      width = dimensions.width;
      height = dimensions.height;

      d3.select("#chart").selectAll("*").remove();
      d3.select("#chart")
        .style("height", height + "px")
        .style("padding", "0")
        .style("width", "100%");

      if (!data || data.length === 0) {
        d3.select("#chart").html(`
          <div class="error">
            <div class="error-icon">📊</div>
            <div>No data available for the selected filters</div>
          </div>
        `);
        return;
      }

      const root = d3.hierarchy({ name: "US Atrocities", children: data })
        .sum(d => {
          const casualties = d.casualties || d.estimated_deaths || 0;
          if (casualties === 0) return 1;
          const cappedCasualties = Math.min(casualties, 10000);
          return Math.log10(cappedCasualties + 1) + 1;
        })
        .sort((a, b) => b.value - a.value);

      // Enhanced treemap with better padding
      const treemap = d3.treemap()
        .size([width, height])
        .paddingInner(isZoomed ? 3 : 2)
        .paddingOuter(isZoomed ? 5 : 3)
        .paddingTop(isZoomed ? 30 : 3); // Extra space for back button when zoomed

      treemap(root);

      // Enhanced node rendering with animations and improved interactions
      const chart = d3.select("#chart")
        .selectAll("div")
        .data(root.leaves())
        .join(
          enter => enter.append("div")
            .attr("class", "node")
            .style("opacity", 0)
            .style("transform", "scale(0.8)")
            .call(enter => enter.transition()
              .duration(750)
              .ease(d3.easeCubicOut)
              .style("opacity", 1)
              .style("transform", "scale(1)")
            ),
          update => update
            .call(update => update.transition()
              .duration(500)
              .ease(d3.easeCubicInOut)
            ),
          exit => exit
            .call(exit => exit.transition()
              .duration(300)
              .style("opacity", 0)
              .style("transform", "scale(0.8)")
              .remove()
            )
        )
        .style("left", d => d.x0 + "px")
        .style("top", d => d.y0 + "px")
        .style("width", d => {
          const nodeWidth = d.x1 - d.x0;
          const isMobile = window.innerWidth <= 768;
          return Math.max(nodeWidth, isMobile ? 35 : 20) + "px";
        })
        .style("height", d => {
          const nodeHeight = d.y1 - d.y0;
          const isMobile = window.innerWidth <= 768;
          return Math.max(nodeHeight, isMobile ? 25 : 15) + "px";
        })
        .style("background", d => {
          const category = d.parent.data.name || d.parent.data.category;
          const casualties = d.data.casualties || d.data.estimated_deaths || 0;

          // Use severity-based coloring if casualties are available
          if (casualties > 0) {
            return getSeverityColor(casualties, category);
          }

          const color = getCategoryColor(category);
          return `var(${color.replace('var(', '').replace(')', '')})`;
        })
        .style("color", d => {
          const category = d.parent.data.name || d.parent.data.category;
          const casualties = d.data.casualties || d.data.estimated_deaths || 0;

          // Use enhanced text color calculation
          return getOptimalTextColor(category, casualties);
        })
        .style("font-size", d => {
          const nodeWidth = d.x1 - d.x0;
          const nodeHeight = d.y1 - d.y0;
          const title = d.data.title || d.data.name || "";
          return calculateFontSize(nodeWidth, nodeHeight, title.length) + "px";
        })
        .text(d => {
          // Improved title fallback with better handling of incomplete data
          let title = d.data.title || d.data.name || "";

          // Handle cases where title might be incomplete or just a fragment
          if (!title && d.data.summary) {
            // Extract first meaningful part from summary as fallback
            const summaryWords = d.data.summary.split(' ').slice(0, 5);
            title = summaryWords.join(' ');
          }

          // If still no title, use a generic identifier
          if (!title) {
            const eventType = d.data.type === "news_article" ? "News Event" : "Historical Event";
            const date = d.data.date || d.data.year || "Unknown Date";
            title = `${eventType} (${date})`;
          }

          const nodeWidth = d.x1 - d.x0;
          const nodeHeight = d.y1 - d.y0;
          const isMobile = window.innerWidth <= 768;

          // Much more lenient text display - show text even for smaller blocks
          const minWidth = isMobile ? 25 : 30;
          const minHeight = isMobile ? 15 : 15;

          if (nodeWidth < minWidth || nodeHeight < minHeight) return "";

          // Improved dynamic text truncation based on node size
          const baseCharWidth = isMobile ? 6 : 7; // Adjust character width estimation
          const maxLength = Math.max(3, Math.floor(nodeWidth / baseCharWidth));

          if (!title) return "";

          // For very small blocks, show at least first few characters
          if (maxLength < 8 && title.length > 3) {
            return title.substring(0, 3) + "...";
          }

          if (title.length > maxLength) {
            return title.substring(0, maxLength - 3) + "...";
          }

          return title;
        })
        .on("click", (event, d) => {
          event.stopPropagation();

          // If we're not zoomed and this is a category with multiple events, zoom in
          if (!isZoomed && d.parent.data.children && d.parent.data.children.length > 1) {
            const categoryData = {
              name: d.parent.data.name || d.parent.data.category,
              category: d.parent.data.name || d.parent.data.category,
              children: d.parent.data.children
            };
            zoomToCategory(categoryData);
          } else {
            // Show detailed modal or sidebar for individual events
            showEventDetails(d.data);
          }
        })
        .on("mousemove", (event, d) => {
          tooltip.transition().duration(200).style("opacity", 1);

          const isNewsArticle = d.data.type === "news_article";
          const title = d.data.title || d.data.name;
          const date = d.data.date || d.data.year;
          const deaths = d.data.casualties || d.data.estimated_deaths;
          const region = d.parent.data.category || d.parent.data.name;
          const type = d.data.type || "Historical";
          const description = d.data.summary || d.data.description;
          const source = d.data.source;

          let tooltipContent = `<div class="tooltip-title">${title}</div>`;

          let metaInfo = [];
          if (date) metaInfo.push(`📅 ${date}`);
          if (deaths) metaInfo.push(`💀 ${deaths.toLocaleString()} casualties`);
          metaInfo.push(`📂 ${region}`);
          metaInfo.push(`🏷️ ${isNewsArticle ? "News Article" : type}`);

          tooltipContent += `<div class="tooltip-meta">${metaInfo.join(" • ")}</div>`;

          if (description) {
            const shortDesc = description.length > 200 ? description.substring(0, 200) + "..." : description;
            tooltipContent += `<div class="tooltip-description">${shortDesc}</div>`;
          }

          if (source) {
            tooltipContent += `<div class="tooltip-meta" style="margin-top: 8px;"><em>Source: ${source}</em></div>`;
          }

          // Add click hint for zoomable categories
          if (!isZoomed && d.parent.data.children && d.parent.data.children.length > 1) {
            tooltipContent += `<div class="tooltip-meta" style="margin-top: 8px; color: var(--primary-color);"><strong>Click to zoom into ${region}</strong></div>`;
          } else {
            tooltipContent += `<div class="tooltip-meta" style="margin-top: 8px; color: var(--primary-color);"><strong>Click for details</strong></div>`;
          }

          tooltip.html(tooltipContent)
            .style("left", (event.pageX + 15) + "px")
            .style("top", (event.pageY - 10) + "px");
        })
        .on("mouseout", () => {
          tooltip.transition().duration(300).style("opacity", 0);
        });

      // Show back button if zoomed
      if (isZoomed) {
        showBackButton();
      }

      updateLegend(data);

      // Add accessibility features after rendering
      setTimeout(addAccessibilityFeatures, 100);
    }

    // Enhanced event details modal
    function showEventDetails(eventData) {
      // Remove existing modal if present
      d3.select("#eventModal").remove();

      const modal = d3.select("body")
        .append("div")
        .attr("id", "eventModal")
        .style("position", "fixed")
        .style("top", "0")
        .style("left", "0")
        .style("width", "100%")
        .style("height", "100%")
        .style("background", "rgba(0, 0, 0, 0.5)")
        .style("display", "flex")
        .style("align-items", "center")
        .style("justify-content", "center")
        .style("z-index", "2000")
        .style("opacity", "0")
        .on("click", function (event) {
          if (event.target === this) closeEventModal();
        });

      const modalContent = modal.append("div")
        .style("background", "var(--surface-color)")
        .style("color", "var(--on-surface)")
        .style("border-radius", "12px")
        .style("padding", "24px")
        .style("max-width", "600px")
        .style("max-height", "80vh")
        .style("overflow-y", "auto")
        .style("margin", "20px")
        .style("box-shadow", "0 8px 32px var(--shadow-dark)")
        .style("transform", "scale(0.9)")
        .on("click", function (event) {
          event.stopPropagation();
        });

      // Modal header
      const header = modalContent.append("div")
        .style("display", "flex")
        .style("justify-content", "space-between")
        .style("align-items", "flex-start")
        .style("margin-bottom", "16px");

      header.append("h2")
        .style("margin", "0")
        .style("color", "var(--primary-color)")
        .style("font-size", "1.5rem")
        .style("line-height", "1.3")
        .text(eventData.title || eventData.name);

      header.append("button")
        .style("background", "none")
        .style("border", "none")
        .style("font-size", "1.5rem")
        .style("cursor", "pointer")
        .style("color", "var(--on-surface-variant)")
        .style("padding", "4px")
        .text("×")
        .on("click", closeEventModal);

      // Event metadata
      const metadata = modalContent.append("div")
        .style("margin-bottom", "16px")
        .style("padding", "12px")
        .style("background", "var(--surface-variant)")
        .style("border-radius", "8px");

      const metaItems = [];
      if (eventData.date) metaItems.push(`📅 Date: ${eventData.date}`);
      if (eventData.casualties || eventData.estimated_deaths) {
        const casualties = eventData.casualties || eventData.estimated_deaths;
        metaItems.push(`💀 Casualties: ${casualties.toLocaleString()}`);
      }
      if (eventData.region) metaItems.push(`🌍 Region: ${eventData.region}`);
      metaItems.push(`🏷️ Type: ${eventData.type === "news_article" ? "News Article" : "Historical Event"}`);

      metaItems.forEach(item => {
        metadata.append("div")
          .style("margin-bottom", "4px")
          .style("font-size", "0.9rem")
          .text(item);
      });

      // Event description
      if (eventData.summary || eventData.description) {
        modalContent.append("h3")
          .style("margin", "16px 0 8px 0")
          .style("font-size", "1.1rem")
          .text("Description");

        modalContent.append("div")
          .style("line-height", "1.6")
          .style("margin-bottom", "16px")
          .text(eventData.summary || eventData.description);
      }

      // Source information
      if (eventData.source) {
        modalContent.append("h3")
          .style("margin", "16px 0 8px 0")
          .style("font-size", "1.1rem")
          .text("Source");

        const sourceDiv = modalContent.append("div")
          .style("margin-bottom", "16px");

        if (eventData.sourceUrl) {
          sourceDiv.append("a")
            .attr("href", eventData.sourceUrl)
            .attr("target", "_blank")
            .style("color", "var(--primary-color)")
            .style("text-decoration", "none")
            .text(eventData.source)
            .on("mouseover", function () {
              d3.select(this).style("text-decoration", "underline");
            })
            .on("mouseout", function () {
              d3.select(this).style("text-decoration", "none");
            });
        } else {
          sourceDiv.text(eventData.source);
        }
      }

      // Animate modal in
      modal.transition()
        .duration(300)
        .ease(d3.easeCubicOut)
        .style("opacity", "1");

      modalContent.transition()
        .duration(300)
        .ease(d3.easeCubicOut)
        .style("transform", "scale(1)");
    }

    function closeEventModal() {
      const modal = d3.select("#eventModal");
      if (!modal.empty()) {
        modal.transition()
          .duration(200)
          .style("opacity", "0")
          .on("end", function () {
            modal.remove();
          });
      }
    }

    // Enhanced keyboard navigation and accessibility
    document.addEventListener("keydown", function (event) {
      if (event.key === "Escape") {
        closeEventModal();

        // Also zoom out if we're in a zoomed view
        if (currentZoomLevel) {
          zoomOut();
        }
      }

      // Quick search focus with Ctrl+F or Cmd+F
      if ((event.ctrlKey || event.metaKey) && event.key === "f") {
        event.preventDefault();
        document.getElementById("searchInput").focus();
      }
    });

    // Add ARIA labels and keyboard support to nodes
    function addAccessibilityFeatures() {
      d3.selectAll(".node")
        .attr("tabindex", "0")
        .attr("role", "button")
        .attr("aria-label", d => {
          const title = d.data.title || d.data.name;
          const category = d.parent.data.name || d.parent.data.category;
          const casualties = d.data.casualties || d.data.estimated_deaths;
          let label = `${title} in ${category}`;
          if (casualties) label += `, ${casualties} casualties`;
          return label;
        })
        .on("keydown", function (event, d) {
          if (event.key === "Enter" || event.key === " ") {
            event.preventDefault();
            // Trigger the same action as click
            const clickEvent = new MouseEvent("click", {
              bubbles: true,
              cancelable: true,
              view: window
            });
            this.dispatchEvent(clickEvent);
          }
        });
    }

    const updateLegend = (data) => {
      const legendItems = d3.select("#legend-items");
      legendItems.selectAll("*").remove();

      const categories = [...new Set(data.map(d => d.category || d.name))];

      categories.forEach(category => {
        const color = getCategoryColor(category);
        const item = legendItems.append("div")
          .attr("class", "legend-item");

        item.append("div")
          .attr("class", "legend-color")
          .style("background", `var(${color.replace('var(', '').replace(')', '')})`);

        item.append("span")
          .attr("class", "legend-label")
          .text(category);
      });
    }

    // Load and process data
    d3.json("data/us_interventions.json").then(function (data) {
      rawData = data.categories || data;

      function filterData() {
        const selectedType = document.getElementById("typeFilter").value;
        const selectedRegion = document.getElementById("regionFilter").value;
        const searchQuery = document.getElementById("searchInput").value.toLowerCase().trim();

        let filtered = rawData.map(group => {
          const regionMatch = selectedRegion === "All" || group.name === selectedRegion || group.category === selectedRegion;
          if (!regionMatch) return null;

          const filteredEvents = group.events.filter(e => {
            // Type filter
            const typeMatch = selectedType === "All" || e.type === selectedType;

            // Search filter
            let searchMatch = true;
            if (searchQuery) {
              const title = (e.title || e.name || "").toLowerCase();
              const summary = (e.summary || e.description || "").toLowerCase();
              const source = (e.source || "").toLowerCase();
              searchMatch = title.includes(searchQuery) ||
                summary.includes(searchQuery) ||
                source.includes(searchQuery);
            }

            return typeMatch && searchMatch;
          });

          return filteredEvents.length ? {
            name: group.name || group.category,
            category: group.name || group.category,
            children: filteredEvents
          } : null;
        }).filter(Boolean);

        render(filtered);


      }



      document.getElementById("typeFilter").addEventListener("change", filterData);
      document.getElementById("regionFilter").addEventListener("change", filterData);

      // Enhanced search with debouncing
      let searchTimeout;
      document.getElementById("searchInput").addEventListener("input", (e) => {
        clearTimeout(searchTimeout);
        searchTimeout = setTimeout(() => {
          filterData();
        }, 300); // Debounce search for better performance
      });

      // Clear search on Escape key
      document.getElementById("searchInput").addEventListener("keydown", (e) => {
        if (e.key === "Escape") {
          e.target.value = "";
          filterData();
        }
      });

      // View mode change handler
      const viewModeSelect = document.getElementById("viewMode");
      if (viewModeSelect) {
        viewModeSelect.addEventListener("change", (e) => {
          currentViewMode = e.target.value;
          filterData();
        });
      }

      filterData(); // Initial render
    }).catch(function (error) {
      console.error("Error loading data:", error);
      d3.select("#chart").html(`
        <div class="error">
          <div class="error-icon">⚠️</div>
          <div>Error loading treemap data</div>
          <div style="font-size: 0.875rem; margin-top: 8px; opacity: 0.7;">
            Please check that the data file exists and is properly formatted.
          </div>
        </div>
      `);
    });

    // Handle window resize and mobile detection
    // Debounced resize handler for better performance
    let resizeTimeout;
    window.addEventListener('resize', () => {
      clearTimeout(resizeTimeout);
      resizeTimeout = setTimeout(() => {
        // Show/hide mobile view toggle based on screen size
        const mobileToggle = document.getElementById('mobileViewToggle');
        if (mobileToggle) {
          mobileToggle.style.display = isMobile() ? 'block' : 'none';
        }

        // Reset to treemap view on desktop
        if (!isMobile() && currentViewMode === 'list') {
          currentViewMode = 'treemap';
          const viewModeSelect = document.getElementById("viewMode");
          if (viewModeSelect) viewModeSelect.value = 'treemap';
        }

        // Re-render with new dimensions
        if (rawData) {
          filterData();
        }
      }, 250); // Debounce resize events
    });

    // Handle orientation change on mobile devices
    window.addEventListener('orientationchange', () => {
      setTimeout(() => {
        if (rawData) {
          filterData();
        }
      }, 500); // Wait for orientation change to complete
    });
  </script>

  <!-- Casualties Reference Section -->
  <div class="casualties-reference">
    <h3 class="casualties-title">📊 Major Historical Casualties (Estimated)</h3>
    <div class="casualties-grid">
      <div class="casualty-item">
        <span class="casualty-event">Vietnam War:</span>
        <span class="casualty-count">3 million casualties</span>
      </div>
      <div class="casualty-item">
        <span class="casualty-event">Korean War:</span>
        <span class="casualty-count">2.5 million casualties</span>
      </div>
      <div class="casualty-item">
        <span class="casualty-event">Iraq War:</span>
        <span class="casualty-count">655,000 - 1 million casualties</span>
      </div>
      <div class="casualty-item">
        <span class="casualty-event">Afghanistan War:</span>
        <span class="casualty-count">176,000 casualties</span>
      </div>
      <div class="casualty-item">
        <span class="casualty-event">Native American Genocide:</span>
        <span class="casualty-count">12 million casualties</span>
      </div>
      <div class="casualty-item">
        <span class="casualty-event">Transatlantic Slavery:</span>
        <span class="casualty-count">2 million casualties</span>
      </div>
    </div>
  </div>

  <!-- Disclaimers Section -->
  <div class="disclaimers">
    <h3 class="disclaimer-title">⚠️ Important Disclaimers</h3>
    <div class="disclaimer-content">
      <p><strong>Educational Purpose Only:</strong> This visualization is created for educational and awareness
        purposes. It is not intended as an authoritative historical source.</p>

      <p><strong>Casualty Estimates:</strong> All casualty figures are estimates from various historical sources and
        academic studies. Actual numbers may vary significantly due to limited documentation, different methodologies,
        and ongoing scholarly debate.</p>

      <p><strong>Verify Information:</strong> Users should independently verify all information and consult multiple
        academic sources, historical records, and peer-reviewed research before drawing conclusions.</p>

      <p><strong>No Warranty:</strong> The creators make no warranties about the accuracy, completeness, or reliability
        of the information presented. This tool should not be used as the sole source for academic research, journalism,
        or policy decisions.</p>

      <p><strong>Ongoing Research:</strong> Historical casualty figures are subject to ongoing research and revision as
        new evidence emerges and methodologies improve.</p>

      <p><strong>Consult Experts:</strong> For authoritative information, please consult academic historians,
        peer-reviewed publications, official government records, and established historical institutions.</p>
    </div>
  </div>

  <style>
    .casualties-reference {
      margin: 24px;
      background: var(--surface-color);
      padding: 24px;
      border-radius: 12px;
      box-shadow: 0 1px 3px var(--shadow);
      border-left: 4px solid var(--primary-color);
    }

    .casualties-title {
      font-size: 1.125rem;
      font-weight: 500;
      margin-bottom: 16px;
      color: var(--on-surface);
    }

    .casualties-grid {
      display: grid;
      grid-template-columns: repeat(auto-fit, minmax(300px, 1fr));
      gap: 12px;
    }

    .casualty-item {
      display: flex;
      justify-content: space-between;
      align-items: center;
      padding: 12px 16px;
      background: var(--surface-variant);
      border-radius: 8px;
      transition: background-color 0.2s ease;
    }

    .casualty-item:hover {
      background: var(--primary-color);
      color: white;
    }

    .casualty-event {
      font-weight: 500;
      color: var(--on-surface);
    }

    .casualty-item:hover .casualty-event {
      color: white;
    }

    .casualty-count {
      font-weight: 600;
      color: var(--secondary-color);
    }

    .casualty-item:hover .casualty-count {
      color: white;
    }

    .disclaimers {
      margin: 24px;
      background: #fff3cd;
      border: 1px solid #ffeaa7;
      padding: 24px;
      border-radius: 12px;
      box-shadow: 0 1px 3px var(--shadow);
    }

    [data-theme="dark"] .disclaimers {
      background: #2d2a1f;
      border-color: #4a4419;
    }

    .disclaimer-title {
      font-size: 1.125rem;
      font-weight: 500;
      margin-bottom: 16px;
      color: #856404;
    }

    [data-theme="dark"] .disclaimer-title {
      color: #ffd93d;
    }

    .disclaimer-content {
      line-height: 1.6;
      color: #856404;
    }

    [data-theme="dark"] .disclaimer-content {
      color: #e6d690;
    }

    .disclaimer-content p {
      margin-bottom: 12px;
    }

    .disclaimer-content strong {
      font-weight: 600;
    }

    /* Mobile responsive */
    @media (max-width: 768px) {

      .casualties-reference,
      .disclaimers {
        margin: 8px;
        padding: 16px;
      }

      .casualties-grid {
        grid-template-columns: 1fr;
        gap: 8px;
      }

      .casualty-item {
        flex-direction: column;
        align-items: flex-start;
        gap: 4px;
      }

      .disclaimer-content {
        font-size: 0.875rem;
      }
    }
  </style>

</body>

</html><|MERGE_RESOLUTION|>--- conflicted
+++ resolved
@@ -766,8 +766,6 @@
   <!-- Skip to main content for accessibility -->
   <a href="#main-content" class="skip-link">Skip to main content</a>
 
-<<<<<<< HEAD
-=======
   <!-- Top Theme Toggle -->
   <div
     style="background: var(--surface-color); padding: 8px 24px; border-bottom: 1px solid var(--outline); display: flex; justify-content: flex-end;">
@@ -776,8 +774,6 @@
       <span class="material-icons" aria-hidden="true">dark_mode</span>
     </button>
   </div>
-
->>>>>>> 85f43ec7
   <header class="app-bar" role="banner">
     <h1 class="app-title">🗺️ US Atrocities Treemap</h1>
     <nav class="app-actions" role="navigation" aria-label="Main navigation">
@@ -795,13 +791,6 @@
       </a>
       <button class="btn btn-icon" id="refreshData" title="Refresh data" aria-label="Refresh visualization data">
         <span class="material-icons" aria-hidden="true">refresh</span>
-<<<<<<< HEAD
-      </button>
-      <button class="btn btn-icon" id="themeToggle" title="Toggle dark mode"
-        aria-label="Toggle between light and dark theme">
-        <span class="material-icons" aria-hidden="true">dark_mode</span>
-=======
->>>>>>> 85f43ec7
       </button>
     </nav>
   </header>
